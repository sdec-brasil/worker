#!/usr/bin/env python
<<<<<<< HEAD
# Copyright(C) 2011,2012,2013 by John Tobey <jtobey@john-edwin-tobey.org>
=======
# Copyright(C) 2011,2012,2013,2014 by Abe developers.
>>>>>>> 33d57f4c

# This program is free software: you can redistribute it and/or modify
# it under the terms of the GNU Affero General Public License as
# published by the Free Software Foundation, either version 3 of the
# License, or (at your option) any later version.
#
# This program is distributed in the hope that it will be useful, but
# WITHOUT ANY WARRANTY; without even the implied warranty of
# MERCHANTABILITY or FITNESS FOR A PARTICULAR PURPOSE.  See the GNU
# Affero General Public License for more details.
#
# You should have received a copy of the GNU Affero General Public
# License along with this program.  If not, see
# <http://www.gnu.org/licenses/agpl.html>.

import sys
import os
import optparse
import re
from cgi import escape
import posixpath
import wsgiref.util
import time
import calendar
import math
import logging
import json

import version
import DataStore
import readconf

# bitcointools -- modified deserialize.py to return raw transaction
import deserialize
import util  # Added functions.
import base58

__version__ = version.__version__

ABE_APPNAME = "Abe"
ABE_VERSION = __version__
ABE_URL = 'https://github.com/bitcoin-abe/bitcoin-abe'

COPYRIGHT_YEARS = '2011'
COPYRIGHT = "Abe developers"
COPYRIGHT_URL = 'https://github.com/bitcoin-abe'

DONATIONS_BTC = '1PWC7PNHL1SgvZaN7xEtygenKjWobWsCuf'
DONATIONS_NMC = 'NJ3MSELK1cWnqUa6xhF2wUYAnz3RSrWXcK'

TIME1970 = time.strptime('1970-01-01','%Y-%m-%d')
EPOCH1970 = calendar.timegm(TIME1970)

# Abe-generated content should all be valid HTML and XHTML fragments.
# Configurable templates may contain either.  HTML seems better supported
# under Internet Explorer.
DEFAULT_CONTENT_TYPE = "text/html; charset=utf-8"
DEFAULT_HOMEPAGE = "chains";
DEFAULT_TEMPLATE = """
<!DOCTYPE html>
<html lang="en">
<head>
    <link rel="stylesheet" type="text/css"
     href="%(dotdot)s%(STATIC_PATH)sabe.css" />
    <link rel="shortcut icon" href="%(dotdot)s%(STATIC_PATH)sfavicon.ico" />
    <title>%(title)s</title>
</head>
<body>
    <h1><a href="%(dotdot)s%(HOMEPAGE)s"><img
     src="%(dotdot)s%(STATIC_PATH)slogo32.png" alt="Abe logo" /></a> %(h1)s
    </h1>
    %(body)s
    <p><a href="%(dotdot)sq">API</a> (machine-readable pages)</p>
    <p style="font-size: smaller">
        <span style="font-style: italic">
            Powered by <a href="%(ABE_URL)s">%(APPNAME)s</a>
        </span>
        %(download)s
        Tips appreciated!
        <a href="%(dotdot)saddress/%(DONATIONS_BTC)s">BTC</a>
        <a href="%(dotdot)saddress/%(DONATIONS_NMC)s">NMC</a>
    </p>
</body>
</html>
"""

DEFAULT_LOG_FORMAT = "%(message)s"

DEFAULT_DECIMALS = 8

# It is fun to change "6" to "3" and search lots of addresses.
ADDR_PREFIX_RE = re.compile('[1-9A-HJ-NP-Za-km-z]{6,}\\Z')
HEIGHT_RE = re.compile('(?:0|[1-9][0-9]*)\\Z')
HASH_PREFIX_RE = re.compile('[0-9a-fA-F]{0,64}\\Z')
HASH_PREFIX_MIN = 6

NETHASH_HEADER = """\
blockNumber:          height of last block in interval + 1
time:                 block time in seconds since 0h00 1 Jan 1970 UTC
target:               decimal target at blockNumber
avgTargetSinceLast:   harmonic mean of target over interval
difficulty:           difficulty at blockNumber
hashesToWin:          expected number of hashes needed to solve a block at this difficulty
avgIntervalSinceLast: interval seconds divided by blocks
netHashPerSecond:     estimated network hash rate over interval

Statistical values are approximate and differ slightly from http://blockexplorer.com/q/nethash.

/chain/CHAIN/q/nethash[/INTERVAL[/START[/STOP]]]
Default INTERVAL=144, START=0, STOP=infinity.
Negative values back from the last block.
Append ?format=json to URL for headerless, JSON output.

blockNumber,time,target,avgTargetSinceLast,difficulty,hashesToWin,avgIntervalSinceLast,netHashPerSecond
START DATA
"""

NETHASH_SVG_TEMPLATE = """\
<?xml version="1.0" encoding="UTF-8" standalone="no"?>
<svg xmlns="http://www.w3.org/2000/svg"
     xmlns:xlink="http://www.w3.org/1999/xlink"
     xmlns:abe="http://abe.bit/abe"
     viewBox="0 0 300 200"
     preserveAspectRatio="none"
     onload="Abe.draw(this)">

  <style>
    #chart polyline {
        stroke-width: 0.1%%;
        fill-opacity: 0;
        stroke-opacity: 0.5;
  </style>

  <script type="application/ecmascript"
          xlink:href="%(dotdot)s%(STATIC_PATH)snethash.js"/>

  <g id="chart">
    <polyline abe:window="1d" style="stroke: red;"/>
    <polyline abe:window="3d" style="stroke: orange;"/>
    <polyline abe:window="7d" style="stroke: yellow;"/>
    <polyline abe:window="14d" style="stroke: green;"/>
    <polyline abe:window="30d" style="stroke: blue;"/>

%(body)s

  </g>
</svg>
"""

# How many addresses to accept in /unspent/ADDR|ADDR|...
MAX_UNSPENT_ADDRESSES = 200

def make_store(args):
    store = DataStore.new(args)
    if (not args.no_load):
        store.catch_up()
    return store

class NoSuchChainError(Exception):
    """Thrown when a chain lookup fails"""

class PageNotFound(Exception):
    """Thrown when code wants to return 404 Not Found"""

class Redirect(Exception):
    """Thrown when code wants to redirect the request"""

class Streamed(Exception):
    """Thrown when code has written the document to the callable
    returned by start_response."""

class Abe:
    def __init__(abe, store, args):
        abe.store = store
        abe.args = args
        abe.htdocs = args.document_root or find_htdocs()
        abe.static_path = '' if args.static_path is None else args.static_path
        abe.template_vars = args.template_vars.copy()
        abe.template_vars['STATIC_PATH'] = (
            abe.template_vars.get('STATIC_PATH', abe.static_path))
        abe.template = flatten(args.template)
        abe.debug = args.debug
        abe.log = logging.getLogger(__name__)
        abe.log.info('Abe initialized.')
        abe.home = str(abe.template_vars.get("HOMEPAGE", DEFAULT_HOMEPAGE))
        if not args.auto_agpl:
            abe.template_vars['download'] = (
                abe.template_vars.get('download', ''))
        abe.base_url = args.base_url
        abe.address_history_rows_max = int(
            args.address_history_rows_max or 1000)

        if args.shortlink_type is None:
            abe.shortlink_type = ("firstbits" if store.use_firstbits else
                                  "non-firstbits")
        else:
            abe.shortlink_type = args.shortlink_type
            if abe.shortlink_type != "firstbits":
                abe.shortlink_type = int(abe.shortlink_type)
                if abe.shortlink_type < 2:
                    raise ValueError("shortlink-type: 2 character minimum")
            elif not store.use_firstbits:
                abe.shortlink_type = "non-firstbits"
                abe.log.warning("Ignoring shortlink-type=firstbits since" +
                                " the database does not support it.")
        if abe.shortlink_type == "non-firstbits":
            abe.shortlink_type = 10

    def __call__(abe, env, start_response):
        import urlparse

        status = '200 OK'
        page = {
            "title": [escape(ABE_APPNAME), " ", ABE_VERSION],
            "body": [],
            "env": env,
            "params": {},
            "dotdot": "../" * (env['PATH_INFO'].count('/') - 1),
            "start_response": start_response,
            "content_type": str(abe.template_vars['CONTENT_TYPE']),
            "template": abe.template,
            "chain": None,
            }
        if 'QUERY_STRING' in env:
            page['params'] = urlparse.parse_qs(env['QUERY_STRING'])

        if abe.fix_path_info(env):
            abe.log.debug("fixed path_info")
            return redirect(page)

        cmd = wsgiref.util.shift_path_info(env)
        handler = abe.get_handler(cmd)

        tvars = abe.template_vars.copy()
        tvars['dotdot'] = page['dotdot']
        page['template_vars'] = tvars

        try:
            if handler is None:
                return abe.serve_static(cmd + env['PATH_INFO'], start_response)

            if (not abe.args.no_load):
                # Always be up-to-date, even if we means having to wait
                # for a response!  XXX Could use threads, timers, or a
                # cron job.
                abe.store.catch_up()

            handler(page)
        except PageNotFound:
            status = '404 Not Found'
            page['body'] = ['<p class="error">Sorry, ', env['SCRIPT_NAME'],
                            env['PATH_INFO'],
                            ' does not exist on this server.</p>']
        except NoSuchChainError, e:
            page['body'] += [
                '<p class="error">'
                'Sorry, I don\'t know about that chain!</p>\n']
        except Redirect:
            return redirect(page)
        except Streamed:
            return ''
        except Exception:
            abe.store.rollback()
            raise

        abe.store.rollback()  # Close implicitly opened transaction.

        start_response(status, [('Content-type', page['content_type']),
                                ('Cache-Control', 'max-age=30')])

        tvars['title'] = flatten(page['title'])
        tvars['h1'] = flatten(page.get('h1') or page['title'])
        tvars['body'] = flatten(page['body'])
        if abe.args.auto_agpl:
            tvars['download'] = (
                ' <a href="' + page['dotdot'] + 'download">Source</a>')

        content = page['template'] % tvars
        if isinstance(content, unicode):
            content = content.encode('UTF-8')
        return content

    def get_handler(abe, cmd):
        return getattr(abe, 'handle_' + cmd, None)

    def handle_chains(abe, page):
        page['title'] = ABE_APPNAME + ' Search'
        body = page['body']
        body += [
            abe.search_form(page),
            '<table>\n',
            '<tr><th>Currency</th><th>Code</th><th>Block</th><th>Time</th>',
            '<th>Started</th><th>Age (days)</th><th>Coins Created</th>',
            '<th>Avg Coin Age</th><th>',
            '% <a href="https://en.bitcoin.it/wiki/Bitcoin_Days_Destroyed">',
            'CoinDD</a></th>',
            '</tr>\n']
        now = time.time() - EPOCH1970

        rows = abe.store.selectall("""
            SELECT c.chain_name, b.block_height, b.block_nTime, b.block_hash,
                   b.block_total_seconds, b.block_total_satoshis,
                   b.block_satoshi_seconds,
                   b.block_total_ss
              FROM chain c
              JOIN block b ON (c.chain_last_block_id = b.block_id)
             ORDER BY c.chain_name
        """)
        for row in rows:
            name = row[0]
            chain = abe.store.get_chain_by_name(name)
            if chain is None:
                abe.log.warning("Store does not know chain: %s", name)
                continue

            body += [
                '<tr><td><a href="chain/', escape(name), '">',
                escape(name), '</a></td><td>', escape(chain.code3), '</td>']

            if row[1] is not None:
                (height, nTime, hash) = (
                    int(row[1]), int(row[2]), abe.store.hashout_hex(row[3]))

                body += [
                    '<td><a href="block/', hash, '">', height, '</a></td>',
                    '<td>', format_time(nTime), '</td>']

                if row[6] is not None and row[7] is not None:
                    (seconds, satoshis, ss, total_ss) = (
                        int(row[4]), int(row[5]), int(row[6]), int(row[7]))

                    started = nTime - seconds
                    chain_age = now - started
                    since_block = now - nTime

                    if satoshis == 0:
                        avg_age = '&nbsp;'
                    else:
                        avg_age = '%5g' % ((float(ss) / satoshis + since_block)
                                           / 86400.0)

                    if chain_age <= 0:
                        percent_destroyed = '&nbsp;'
                    else:
                        more = since_block * satoshis
                        denominator = total_ss + more
                        if denominator <= 0:
                            percent_destroyed = '&nbsp;'
                        else:
                            percent_destroyed = '%5g%%' % (
                                100.0 - (100.0 * (ss + more) / denominator))

                    body += [
                        '<td>', format_time(started)[:10], '</td>',
                        '<td>', '%5g' % (chain_age / 86400.0), '</td>',
                        '<td>', format_satoshis(satoshis, chain), '</td>',
                        '<td>', avg_age, '</td>',
                        '<td>', percent_destroyed, '</td>']

            body += ['</tr>\n']
        body += ['</table>\n']
        if len(rows) == 0:
            body += ['<p>No block data found.</p>\n']

    def chain_lookup_by_name(abe, symbol):
        if symbol is None:
            ret = abe.get_default_chain()
        else:
            ret = abe.store.get_chain_by_name(symbol)
        if ret is None:
            raise NoSuchChainError()
        return ret

    def get_default_chain(abe):
        return abe.store.get_default_chain()

    def format_addresses(abe, data, dotdot, chain):
        if data['binaddr'] is None:
            return 'Unknown'
        if 'subbinaddr' in data:
            # Multisig or known P2SH.
            ret = [hash_to_address_link(chain.script_addr_vers, data['binaddr'], dotdot, text='Escrow'),
                   ' ', data['required_signatures'], ' of']
            for binaddr in data['subbinaddr']:
                ret += [' ', hash_to_address_link(data['address_version'], binaddr, dotdot, 10)]
            return ret
        return hash_to_address_link(data['address_version'], data['binaddr'], dotdot)

    def call_handler(abe, page, cmd):
        handler = abe.get_handler(cmd)
        if handler is None:
            raise PageNotFound()
        handler(page)

    def handle_chain(abe, page):
        symbol = wsgiref.util.shift_path_info(page['env'])
        chain = abe.chain_lookup_by_name(symbol)
        page['chain'] = chain

        cmd = wsgiref.util.shift_path_info(page['env'])
        if cmd == '':
            page['env']['SCRIPT_NAME'] = page['env']['SCRIPT_NAME'][:-1]
            raise Redirect()
        if cmd == 'chain' or cmd == 'chains':
            raise PageNotFound()
        if cmd is not None:
            abe.call_handler(page, cmd)
            return

        page['title'] = chain.name

        body = page['body']
        body += abe.search_form(page)

        count = get_int_param(page, 'count') or 20
        hi = get_int_param(page, 'hi')
        orig_hi = hi

        if hi is None:
            row = abe.store.selectrow("""
                SELECT b.block_height
                  FROM block b
                  JOIN chain c ON (c.chain_last_block_id = b.block_id)
                 WHERE c.chain_id = ?
            """, (chain.id,))
            if row:
                hi = row[0]
        if hi is None:
            if orig_hi is None and count > 0:
                body += ['<p>I have no blocks in this chain.</p>']
            else:
                body += ['<p class="error">'
                         'The requested range contains no blocks.</p>\n']
            return

        rows = abe.store.selectall("""
            SELECT b.block_hash, b.block_height, b.block_nTime, b.block_num_tx,
                   b.block_nBits, b.block_value_out,
                   b.block_total_seconds, b.block_satoshi_seconds,
                   b.block_total_satoshis, b.block_ss_destroyed,
                   b.block_total_ss
              FROM block b
              JOIN chain_candidate cc ON (b.block_id = cc.block_id)
             WHERE cc.chain_id = ?
               AND cc.block_height BETWEEN ? AND ?
               AND cc.in_longest = 1
             ORDER BY cc.block_height DESC LIMIT ?
        """, (chain.id, hi - count + 1, hi, count))

        if hi is None:
            hi = int(rows[0][1])
        basename = os.path.basename(page['env']['PATH_INFO'])

        nav = ['<a href="',
               basename, '?count=', str(count), '">&lt;&lt;</a>']
        nav += [' <a href="', basename, '?hi=', str(hi + count),
                 '&amp;count=', str(count), '">&lt;</a>']
        nav += [' ', '&gt;']
        if hi >= count:
            nav[-1] = ['<a href="', basename, '?hi=', str(hi - count),
                        '&amp;count=', str(count), '">', nav[-1], '</a>']
        nav += [' ', '&gt;&gt;']
        if hi != count - 1:
            nav[-1] = ['<a href="', basename, '?hi=', str(count - 1),
                        '&amp;count=', str(count), '">', nav[-1], '</a>']
        for c in (20, 50, 100, 500, 2016):
            nav += [' ']
            if c != count:
                nav += ['<a href="', basename, '?count=', str(c)]
                if hi is not None:
                    nav += ['&amp;hi=', str(max(hi, c - 1))]
                nav += ['">']
            nav += [' ', str(c)]
            if c != count:
                nav += ['</a>']

        nav += [' <a href="', page['dotdot'], '">Search</a>']

        extra = False
        #extra = True
        body += ['<p>', nav, '</p>\n',
                 '<table><tr><th>Block</th><th>Approx. Time</th>',
                 '<th>Transactions</th><th>Value Out</th>',
                 '<th>Difficulty</th><th>Outstanding</th>',
                 '<th>Average Age</th><th>Chain Age</th>',
                 '<th>% ',
                 '<a href="https://en.bitcoin.it/wiki/Bitcoin_Days_Destroyed">',
                 'CoinDD</a></th>',
                 ['<th>Satoshi-seconds</th>',
                  '<th>Total ss</th>']
                 if extra else '',
                 '</tr>\n']
        for row in rows:
            (hash, height, nTime, num_tx, nBits, value_out,
             seconds, ss, satoshis, destroyed, total_ss) = row
            nTime = int(nTime)
            value_out = int(value_out)
            seconds = int(seconds)
            satoshis = int(satoshis)
            ss = int(ss)
            total_ss = int(total_ss)

            if satoshis == 0:
                avg_age = '&nbsp;'
            else:
                avg_age = '%5g' % (ss / satoshis / 86400.0)

            if total_ss <= 0:
                percent_destroyed = '&nbsp;'
            else:
                percent_destroyed = '%5g%%' % (100.0 - (100.0 * ss / total_ss))

            body += [
                '<tr><td><a href="', page['dotdot'], 'block/',
                abe.store.hashout_hex(hash),
                '">', height, '</a>'
                '</td><td>', format_time(int(nTime)),
                '</td><td>', num_tx,
                '</td><td>', format_satoshis(value_out, chain),
                '</td><td>', util.calculate_difficulty(int(nBits)),
                '</td><td>', format_satoshis(satoshis, chain),
                '</td><td>', avg_age,
                '</td><td>', '%5g' % (seconds / 86400.0),
                '</td><td>', percent_destroyed,
                ['</td><td>', '%8g' % ss,
                 '</td><td>', '%8g' % total_ss] if extra else '',
                '</td></tr>\n']

        body += ['</table>\n<p>', nav, '</p>\n']

    def _show_block(abe, page, dotdotblock, chain, **kwargs):
        body = page['body']

        try:
            b = abe.store.export_block(chain, **kwargs)
        except DataStore.MalformedHash:
            body += ['<p class="error">Not in correct format.</p>']
            return

        if b is None:
            body += ['<p class="error">Block not found.</p>']
            return

        in_longest = False
        for cc in b['chain_candidates']:
            if chain is None:
                chain = cc['chain']
            if chain.id == cc['chain'].id:
                in_longest = cc['in_longest']

        if in_longest:
            page['title'] = [escape(chain.name), ' ', b['height']]
            page['h1'] = ['<a href="', page['dotdot'], 'chain/',
                          escape(chain.name), '?hi=', b['height'], '">',
                          escape(chain.name), '</a> ', b['height']]
        else:
            page['title'] = ['Block ', b['hash'][:4], '...', b['hash'][-10:]]

        body += abe.short_link(page, 'b/' + block_shortlink(b['hash']))

        is_stake_chain = chain.has_feature('nvc_proof_of_stake')
        is_stake_block = is_stake_chain and b['is_proof_of_stake']

        body += ['<p>']
        if is_stake_chain:
            body += [
                'Proof of Stake' if is_stake_block else 'Proof of Work',
                ': ',
                format_satoshis(b['generated'], chain), ' coins generated<br />\n']
        body += ['Hash: ', b['hash'], '<br />\n']

        if b['hashPrev'] is not None:
            body += ['Previous Block: <a href="', dotdotblock,
                     b['hashPrev'], '">', b['hashPrev'], '</a><br />\n']
        if b['next_block_hashes']:
            body += ['Next Block: ']
        for hash in b['next_block_hashes']:
            body += ['<a href="', dotdotblock, hash, '">', hash, '</a><br />\n']

        body += [
            ['Height: ', b['height'], '<br />\n']
            if b['height'] is not None else '',

            'Version: ', b['version'], '<br />\n',
            'Transaction Merkle Root: ', b['hashMerkleRoot'], '<br />\n',
            'Time: ', b['nTime'], ' (', format_time(b['nTime']), ')<br />\n',
            'Difficulty: ', format_difficulty(util.calculate_difficulty(b['nBits'])),
            ' (Bits: %x)' % (b['nBits'],), '<br />\n',

            ['Cumulative Difficulty: ', format_difficulty(
                    util.work_to_difficulty(b['chain_work'])), '<br />\n']
            if b['chain_work'] is not None else '',

            'Nonce: ', b['nNonce'], '<br />\n',
            'Transactions: ', len(b['transactions']), '<br />\n',
            'Value out: ', format_satoshis(b['value_out'], chain), '<br />\n',
            'Transaction Fees: ', format_satoshis(b['fees'], chain), '<br />\n',

            ['Average Coin Age: %6g' % (b['satoshi_seconds'] / 86400.0 / b['chain_satoshis'],),
             ' days<br />\n']
            if b['chain_satoshis'] and (b['satoshi_seconds'] is not None) else '',

            '' if b['satoshis_destroyed'] is None else
            ['Coin-days Destroyed: ',
             format_satoshis(b['satoshis_destroyed'] / 86400.0, chain), '<br />\n'],

            ['Cumulative Coin-days Destroyed: %6g%%<br />\n' %
             (100 * (1 - float(b['satoshi_seconds']) / b['chain_satoshi_seconds']),)]
            if b['chain_satoshi_seconds'] else '',

            ['sat=',b['chain_satoshis'],';sec=',seconds,';ss=',b['satoshi_seconds'],
             ';total_ss=',b['chain_satoshi_seconds'],';destroyed=',b['satoshis_destroyed']]
            if abe.debug else '',

            '</p>\n']

        body += ['<h3>Transactions</h3>\n']

<<<<<<< HEAD
        tx_ids = []
        txs = {}
        block_out = 0
        block_in = 0
        for row in abe.store.selectall("""
            SELECT tx_id, tx_hash, tx_size, txout_value, pubkey_hash
              FROM txout_detail
             WHERE block_id = ?
             ORDER BY tx_pos, txout_pos
        """, (block_id,)):
            tx_id, tx_hash_hex, tx_size, txout_value, pubkey_hash = (
                row[0], abe.store.hashout_hex(row[1]), int(row[2]),
                int(row[3]), abe.store.binout(row[4]))
            tx = txs.get(tx_id)
            if tx is None:
                tx_ids.append(tx_id)
                txs[tx_id] = {
                    "hash": tx_hash_hex,
                    "total_out": 0,
                    "total_in": 0,
                    "out": [],
                    "in": [],
                    "size": tx_size,
                    }
                tx = txs[tx_id]
            tx['total_out'] += txout_value
            block_out += txout_value
            tx['out'].append({
                    "value": txout_value,
                    "pubkey_hash": pubkey_hash,
                    })
        for row in abe.store.selectall("""
            SELECT tx_id, txin_value, pubkey_hash
              FROM txin_detail
             WHERE block_id = ?
             ORDER BY tx_pos, txin_pos
        """, (block_id,)):
            tx_id, txin_value, pubkey_hash = (
                row[0], 0 if row[1] is None else int(row[1]),
                abe.store.binout(row[2]))
            tx = txs.get(tx_id)

            if tx is None:
                # Strange, inputs but no outputs?
                tx_ids.append(tx_id)
                #row2 = abe.store.selectrow("""
                #    SELECT tx_hash, tx_size FROM tx WHERE tx_id = ?""",
                #                           (tx_id,))
                txs[tx_id] = {
                    "hash": "AssertionFailedTxInputNoOutput",
                    "total_out": 0,
                    "total_in": 0,
                    "out": [],
                    "in": [],
                    "size": -1,
                    }
                tx = txs[tx_id]
            tx['total_in'] += txin_value
            block_in += txin_value
            tx['in'].append({
                    "value": txin_value,
                    "pubkey_hash": pubkey_hash,
                    })

=======
>>>>>>> 33d57f4c
        body += ['<table><tr><th>Transaction</th><th>Fee</th>'
                 '<th>Size (kB)</th><th>From (amount)</th><th>To (amount)</th>'
                 '</tr>\n']

        for tx in b['transactions']:
            body += ['<tr><td><a href="../tx/' + tx['hash'] + '">',
                     tx['hash'][:10], '...</a>'
                     '</td><td>', format_satoshis(tx['fees'], chain),
                     '</td><td>', tx['size'] / 1000.0,
                     '</td><td>']

            if tx is b['transactions'][0]:
                body += [
                    'POS ' if is_stake_block else '',
                    'Generation: ', format_satoshis(b['generated'], chain), ' + ',
                    format_satoshis(b['fees'], chain), ' total fees']
            else:
                for txin in tx['in']:
                    body += [abe.format_addresses(txin, page['dotdot'], chain), ': ',
                             format_satoshis(txin['value'], chain), '<br />']

            body += ['</td><td>']
            for txout in tx['out']:
                if is_stake_block:
                    if tx is b['transactions'][0]:
                        assert txout['value'] == 0
                        assert len(tx['out']) == 1
                        body += [
                            format_satoshis(b['proof_of_stake_generated'], chain),
                            ' included in the following transaction']
                        continue
                    if txout['value'] == 0:
                        continue

                body += [abe.format_addresses(txout, page['dotdot'], chain), ': ',
                         format_satoshis(txout['value'], chain), '<br />']

            body += ['</td></tr>\n']
        body += '</table>\n'

    def handle_block(abe, page):
        block_hash = wsgiref.util.shift_path_info(page['env'])
        if block_hash in (None, '') or page['env']['PATH_INFO'] != '':
            raise PageNotFound()

        block_hash = block_hash.lower()  # Case-insensitive, BBE compatible
        page['title'] = 'Block'

        if not is_hash_prefix(block_hash):
            page['body'] += ['<p class="error">Not a valid block hash.</p>']
            return

        abe._show_block(page, '', None, block_hash=block_hash)

    def handle_tx(abe, page):
        tx_hash = wsgiref.util.shift_path_info(page['env'])
        if tx_hash in (None, '') or page['env']['PATH_INFO'] != '':
            raise PageNotFound()

        tx_hash = tx_hash.lower()  # Case-insensitive, BBE compatible
        page['title'] = ['Transaction ', tx_hash[:10], '...', tx_hash[-4:]]
        body = page['body']

        if not is_hash_prefix(tx_hash):
            body += ['<p class="error">Not a valid transaction hash.</p>']
            return

        try:
            # XXX Should pass chain to export_tx to help parse scripts.
            tx = abe.store.export_tx(tx_hash = tx_hash, format = 'browser')
        except DataStore.MalformedHash:
            body += ['<p class="error">Not in correct format.</p>']
            return

        if tx is None:
            body += ['<p class="error">Transaction not found.</p>']
            return

        return abe.show_tx(page, tx)

    def show_tx(abe, page, tx):
        body = page['body']

        def row_to_html(row, this_ch, other_ch, no_link_text):
            body = page['body']
            body += [
                '<tr>\n',
                '<td><a name="', this_ch, row['pos'], '">', row['pos'],
                '</a></td>\n<td>']
            if row['o_hash'] is None:
                body += [no_link_text]
            else:
                body += [
                    '<a href="', row['o_hash'], '#', other_ch, row['o_pos'],
                    '">', row['o_hash'][:10], '...:', row['o_pos'], '</a>']
            body += [
                '</td>\n',
                '<td>', format_satoshis(row['value'], chain), '</td>\n',
                '<td>', abe.format_addresses(row, '../', chain), '</td>\n']
            if row['binscript'] is not None:
                body += ['<td>', escape(decode_script(row['binscript'])), '</td>\n']
            body += ['</tr>\n']

        body += abe.short_link(page, 't/' + hexb58(tx['hash'][:14]))
        body += ['<p>Hash: ', tx['hash'], '<br />\n']
        chain = None
        is_coinbase = None

        for tx_cc in tx['chain_candidates']:
            if chain is None:
                chain = tx_cc['chain']
                is_coinbase = (tx_cc['tx_pos'] == 0)
            elif tx_cc['chain'].id != chain.id:
                abe.log.warning('Transaction ' + tx['hash'] + ' in multiple chains: '
                             + tx_cc['chain'].id + ', ' + chain.id)

            blk_hash = tx_cc['block_hash']
            body += [
                'Appeared in <a href="../block/', blk_hash, '">',
                escape(tx_cc['chain'].name), ' ',
                tx_cc['block_height'] if tx_cc['in_longest'] else [blk_hash[:10], '...', blk_hash[-4:]],
                '</a> (', format_time(tx_cc['block_nTime']), ')<br />\n']

        if chain is None:
            abe.log.warning('Assuming default chain for Transaction ' + tx['hash'])
            chain = abe.get_default_chain()

        body += [
            'Number of inputs: ', len(tx['in']),
            ' (<a href="#inputs">Jump to inputs</a>)<br />\n',
            'Total in: ', format_satoshis(tx['value_in'], chain), '<br />\n',
            'Number of outputs: ', len(tx['out']),
            ' (<a href="#outputs">Jump to outputs</a>)<br />\n',
            'Total out: ', format_satoshis(tx['value_out'], chain), '<br />\n',
            'Size: ', tx['size'], ' bytes<br />\n',
            'Fee: ', format_satoshis(0 if is_coinbase else
                                     (tx['value_in'] and tx['value_out'] and
                                      tx['value_in'] - tx['value_out']), chain),
            '<br />\n',
            '<a href="../rawtx/', tx['hash'], '">Raw transaction</a><br />\n']
        body += ['</p>\n',
                 '<a name="inputs"><h3>Inputs</h3></a>\n<table>\n',
                 '<tr><th>Index</th><th>Previous output</th><th>Amount</th>',
                 '<th>From address</th>']
        if abe.store.keep_scriptsig:
            body += ['<th>ScriptSig</th>']
        body += ['</tr>\n']
        for txin in tx['in']:
            row_to_html(txin, 'i', 'o',
                        'Generation' if is_coinbase else 'Unknown')
        body += ['</table>\n',
                 '<a name="outputs"><h3>Outputs</h3></a>\n<table>\n',
                 '<tr><th>Index</th><th>Redeemed at input</th><th>Amount</th>',
                 '<th>To address</th><th>ScriptPubKey</th></tr>\n']
        for txout in tx['out']:
            row_to_html(txout, 'o', 'i', 'Not yet redeemed')

        body += ['</table>\n']

    def handle_rawtx(abe, page):
        abe.do_raw(page, abe.do_rawtx)

    def do_rawtx(abe, page, chain):
        tx_hash = wsgiref.util.shift_path_info(page['env'])
        if tx_hash in (None, '') or page['env']['PATH_INFO'] != '' \
                or not is_hash_prefix(tx_hash):
            return 'ERROR: Not in correct format'  # BBE compatible

        tx = abe.store.export_tx(tx_hash=tx_hash.lower())
        if tx is None:
            return 'ERROR: Transaction does not exist.'  # BBE compatible
        return json.dumps(tx, sort_keys=True, indent=2)

    def handle_address(abe, page):
        address = wsgiref.util.shift_path_info(page['env'])
        if address in (None, '') or page['env']['PATH_INFO'] != '':
            raise PageNotFound()

        body = page['body']
        page['title'] = 'Address ' + escape(address)

        try:
            history = abe.store.export_address_history(
                address, chain=page['chain'], max_rows=abe.address_history_rows_max)
        except DataStore.MalformedAddress:
            body += ['<p>Not a valid address.</p>']
            return

        if history is None:
            body += ["<p>I'm sorry, this address has too many records"
                     " to display.</p>"]
            return

        binaddr  = history['binaddr']
        version  = history['version']
        chains   = history['chains']
        txpoints = history['txpoints']
        balance  = history['balance']
        sent     = history['sent']
        received = history['received']
        counts   = history['counts']

        if (not chains):
            body += ['<p>Address not seen on the network.</p>']
            return

        def format_amounts(amounts, link):
            ret = []
            for chain in chains:
                if ret:
                    ret += [', ']
                ret += [format_satoshis(amounts[chain.id], chain),
                        ' ', escape(chain.code3)]
                if link:
                    vers = chain.address_version
                    if page['chain'] is not None and version == page['chain'].script_addr_vers:
                        vers = chain.script_addr_vers or vers
                    other = util.hash_to_address(vers, binaddr)
                    if other != address:
                        ret[-1] = ['<a href="', page['dotdot'],
                                   'address/', other,
                                   '">', ret[-1], '</a>']
            return ret

        if abe.shortlink_type == "firstbits":
            link = abe.store.get_firstbits(
                address_version=version, db_pubkey_hash=abe.store.binin(binaddr),
                chain_id = (page['chain'] and page['chain'].id))
            if link:
                link = link.replace('l', 'L')
            else:
                link = address
        else:
            link = address[0 : abe.shortlink_type]
        body += abe.short_link(page, 'a/' + link)

        body += ['<p>Balance: '] + format_amounts(balance, True)

        if 'subbinaddr' in history:
            chain = page['chain']

            if chain is None:
                for c in chains:
                    if c.script_addr_vers == version:
                        chain = c
                        break
                if chain is None:
                    chain = chains[0]

            body += ['<br />\nEscrow']
            for subbinaddr in history['subbinaddr']:
                body += [' ', hash_to_address_link(chain.address_version, subbinaddr, page['dotdot'], 10) ]

        for chain in chains:
            balance[chain.id] = 0  # Reset for history traversal.

        body += ['<br />\n',
                 'Transactions in: ', counts[0], '<br />\n',
                 'Received: ', format_amounts(received, False), '<br />\n',
                 'Transactions out: ', counts[1], '<br />\n',
                 'Sent: ', format_amounts(sent, False), '<br />\n']

        body += ['</p>\n'
                 '<h3>Transactions</h3>\n'
                 '<table class="addrhist">\n<tr><th>Transaction</th><th>Block</th>'
                 '<th>Approx. Time</th><th>Amount</th><th>Balance</th>'
                 '<th>Currency</th></tr>\n']

        for elt in txpoints:
            chain = elt['chain']
            type = elt['type']

            if type == 'direct':
                balance[chain.id] += elt['value']

            body += ['<tr class="', type, '"><td class="tx"><a href="../tx/', elt['tx_hash'],
                     '#', 'i' if elt['is_out'] else 'o', elt['pos'],
                     '">', elt['tx_hash'][:10], '...</a>',
                     '</td><td class="block"><a href="../block/', elt['blk_hash'],
                     '">', elt['height'], '</a></td><td class="time">',
                     format_time(elt['nTime']), '</td><td class="amount">']

            if elt['value'] < 0:
                value = '(' + format_satoshis(-elt['value'], chain) + ')'
            else:
                value = format_satoshis(elt['value'], chain)

            if 'binaddr' in elt:
                value = hash_to_address_link(chain.script_addr_vers, elt['binaddr'], page['dotdot'], text=value)

            body += [value, '</td><td class="balance">',
                     format_satoshis(balance[chain.id], chain),
                     '</td><td class="currency">', escape(chain.code3),
                     '</td></tr>\n']
        body += ['</table>\n']

    def search_form(abe, page):
        q = (page['params'].get('q') or [''])[0]
        return [
            '<p>Search by address, block number or hash, transaction or'
            ' public key hash, or chain name:</p>\n'
            '<form action="', page['dotdot'], 'search"><p>\n'
            '<input name="q" size="64" value="', escape(q), '" />'
            '<button type="submit">Search</button>\n'
            '<br />Address or hash search requires at least the first ',
            HASH_PREFIX_MIN, ' characters.</p></form>\n']

    def handle_search(abe, page):
        page['title'] = 'Search'
        q = (page['params'].get('q') or [''])[0]
        if q == '':
            page['body'] = [
                '<p>Please enter search terms.</p>\n', abe.search_form(page)]
            return

        found = []
        if HEIGHT_RE.match(q):      found += abe.search_number(int(q))
        if util.possible_address(q):found += abe.search_address(q)
        elif ADDR_PREFIX_RE.match(q):found += abe.search_address_prefix(q)
        if is_hash_prefix(q):       found += abe.search_hash_prefix(q)
        found += abe.search_general(q)
        abe.show_search_results(page, found)

    def show_search_results(abe, page, found):
        if not found:
            page['body'] = [
                '<p>No results found.</p>\n', abe.search_form(page)]
            return

        if len(found) == 1:
            # Undo shift_path_info.
            sn = posixpath.dirname(page['env']['SCRIPT_NAME'])
            if sn == '/': sn = ''
            page['env']['SCRIPT_NAME'] = sn
            page['env']['PATH_INFO'] = '/' + page['dotdot'] + found[0]['uri']
            del(page['env']['QUERY_STRING'])
            raise Redirect()

        body = page['body']
        body += ['<h3>Search Results</h3>\n<ul>\n']
        for result in found:
            body += [
                '<li><a href="', page['dotdot'], escape(result['uri']), '">',
                escape(result['name']), '</a></li>\n']
        body += ['</ul>\n']

    def search_number(abe, n):
        def process(row):
            (chain_name, dbhash, in_longest) = row
            hexhash = abe.store.hashout_hex(dbhash)
            if in_longest == 1:
                name = str(n)
            else:
                name = hexhash
            return {
                'name': chain_name + ' ' + name,
                'uri': 'block/' + hexhash,
                }

        return map(process, abe.store.selectall("""
            SELECT c.chain_name, b.block_hash, cc.in_longest
              FROM chain c
              JOIN chain_candidate cc ON (cc.chain_id = c.chain_id)
              JOIN block b ON (b.block_id = cc.block_id)
             WHERE cc.block_height = ?
             ORDER BY c.chain_name, cc.in_longest DESC
        """, (n,)))

    def search_hash_prefix(abe, q, types = ('tx', 'block', 'pubkey')):
        q = q.lower()
        ret = []
        for t in types:
            def process(row):
                if   t == 'tx':    name = 'Transaction'
                elif t == 'block': name = 'Block'
                else:
                    # XXX Use Bitcoin address version until we implement
                    # /pubkey/... for this to link to.
                    return abe._found_address(
                        util.hash_to_address('\0', abe.store.binout(row[0])))
                hash = abe.store.hashout_hex(row[0])
                return {
                    'name': name + ' ' + hash,
                    'uri': t + '/' + hash,
                    }

            if t == 'pubkey':
                if len(q) > 40:
                    continue
                lo = abe.store.binin_hex(q + '0' * (40 - len(q)))
                hi = abe.store.binin_hex(q + 'f' * (40 - len(q)))
            else:
                lo = abe.store.hashin_hex(q + '0' * (64 - len(q)))
                hi = abe.store.hashin_hex(q + 'f' * (64 - len(q)))

            ret += map(process, abe.store.selectall(
                "SELECT " + t + "_hash FROM " + t + " WHERE " + t +
                # XXX hardcoded limit.
                "_hash BETWEEN ? AND ? LIMIT 100",
                (lo, hi)))
        return ret

    def _found_address(abe, address):
        return { 'name': 'Address ' + address, 'uri': 'address/' + address }

    def search_address(abe, address):
        try:
            binaddr = base58.bc_address_to_hash_160(address)
        except Exception:
            return abe.search_address_prefix(address)
        return [abe._found_address(address)]

    def search_address_prefix(abe, ap):
        ret = []
        ones = 0
        for c in ap:
            if c != '1':
                break
            ones += 1
        all_ones = (ones == len(ap))
        minlen = max(len(ap), 24)
        l = max(35, len(ap))  # XXX Increase "35" to support multibyte
                              # address versions.
        al = ap + ('1' * (l - len(ap)))
        ah = ap + ('z' * (l - len(ap)))

        def incr_str(s):
            for i in range(len(s)-1, -1, -1):
                if s[i] != '\xff':
                    return s[:i] + chr(ord(s[i])+1) + ('\0' * (len(s) - i - 1))
            return '\1' + ('\0' * len(s))

        def process(row):
            hash = abe.store.binout(row[0])
            address = util.hash_to_address(vl, hash)
            if address.startswith(ap):
                v = vl
            else:
                if vh != vl:
                    address = util.hash_to_address(vh, hash)
                    if not address.startswith(ap):
                        return None
                    v = vh
            if abe.is_address_version(v):
                return abe._found_address(address)

        while l >= minlen:
            vl, hl = util.decode_address(al)
            vh, hh = util.decode_address(ah)
            if ones:
                if not all_ones and \
                        util.hash_to_address('\0', hh)[ones:][:1] == '1':
                    break
            elif vh == '\0':
                break
            elif vh != vl and vh != incr_str(vl):
                continue
            if hl <= hh:
                neg = ""
            else:
                neg = " NOT"
                hl, hh = hh, hl
            bl = abe.store.binin(hl)
            bh = abe.store.binin(hh)
            ret += filter(None, map(process, abe.store.selectall(
                "SELECT pubkey_hash FROM pubkey WHERE pubkey_hash" +
                # XXX hardcoded limit.
                neg + " BETWEEN ? AND ? LIMIT 100", (bl, bh))))
            l -= 1
            al = al[:-1]
            ah = ah[:-1]

        return ret

    def search_general(abe, q):
        """Search for something that is not an address, hash, or block number.
        Currently, this is limited to chain names and currency codes."""
        def process(row):
            (name, code3) = row
            return { 'name': name + ' (' + code3 + ')',
                     'uri': 'chain/' + str(name) }
        ret = map(process, abe.store.selectall("""
            SELECT chain_name, chain_code3
              FROM chain
             WHERE UPPER(chain_name) LIKE '%' || ? || '%'
                OR UPPER(chain_code3) LIKE '%' || ? || '%'
        """, (q.upper(), q.upper())))
        return ret

    def handle_t(abe, page):
        abe.show_search_results(
            page,
            abe.search_hash_prefix(
                b58hex(wsgiref.util.shift_path_info(page['env'])),
                ('tx',)))

    def handle_b(abe, page):
        if page.get('chain') is not None:
            chain = page['chain']
            height = wsgiref.util.shift_path_info(page['env'])
            try:
                height = int(height)
            except Exception:
                raise PageNotFound()
            if height < 0 or page['env']['PATH_INFO'] != '':
                raise PageNotFound()

            cmd = wsgiref.util.shift_path_info(page['env'])
            if cmd is not None:
                raise PageNotFound()  # XXX want to support /a/...

            page['title'] = [escape(chain.name), ' ', height]
            abe._show_block(page, page['dotdot'] + 'block/', chain, block_number=height)
            return

        abe.show_search_results(
            page,
            abe.search_hash_prefix(
                shortlink_block(wsgiref.util.shift_path_info(page['env'])),
                ('block',)))

    def handle_a(abe, page):
        arg = wsgiref.util.shift_path_info(page['env'])
        if abe.shortlink_type == "firstbits":
            addrs = map(
                abe._found_address,
                abe.store.firstbits_to_addresses(
                    arg.lower(),
                    chain_id = page['chain'] and page['chain'].id))
        else:
            addrs = abe.search_address_prefix(arg)
        abe.show_search_results(page, addrs)

    def handle_unspent(abe, page):
        abe.do_raw(page, abe.do_unspent)

    def do_unspent(abe, page, chain):
        addrs = wsgiref.util.shift_path_info(page['env'])
        if addrs is None:
            addrs = []
        else:
            addrs = addrs.split("|");
        if len(addrs) < 1 or len(addrs) > MAX_UNSPENT_ADDRESSES:
            return 'Number of addresses must be between 1 and ' + \
                str(MAX_UNSPENT_ADDRESSES)

        if chain:
            chain_id = chain.id
            bind = [chain_id]
        else:
            chain_id = None
            bind = []

        hashes = []
        good_addrs = []
        for address in addrs:
            try:
                hashes.append(abe.store.binin(
                        base58.bc_address_to_hash_160(address)))
                good_addrs.append(address)
            except Exception:
                pass
        addrs = good_addrs
        bind += hashes

        if len(hashes) == 0:  # Address(es) are invalid.
            return 'Error getting unspent outputs'  # blockchain.info compatible

        placeholders = "?" + (",?" * (len(hashes)-1))

        max_rows = abe.address_history_rows_max
        if max_rows >= 0:
            bind += [max_rows + 1]

        spent = set()
        for txout_id, spent_chain_id in abe.store.selectall("""
            SELECT txin.txout_id, cc.chain_id
              FROM chain_candidate cc
              JOIN block_tx ON (block_tx.block_id = cc.block_id)
              JOIN txin ON (txin.tx_id = block_tx.tx_id)
              JOIN txout prevout ON (txin.txout_id = prevout.txout_id)
              JOIN pubkey ON (pubkey.pubkey_id = prevout.pubkey_id)
             WHERE cc.in_longest = 1""" + ("" if chain_id is None else """
               AND cc.chain_id = ?""") + """
               AND pubkey.pubkey_hash IN (""" + placeholders + """)""" + (
                "" if max_rows < 0 else """
             LIMIT ?"""), bind):
            spent.add((int(txout_id), int(spent_chain_id)))

        abe.log.debug('spent: %s', spent)

        received_rows = abe.store.selectall("""
            SELECT
                txout.txout_id,
                cc.chain_id,
                tx.tx_hash,
                txout.txout_pos,
                txout.txout_scriptPubKey,
                txout.txout_value,
                cc.block_height
              FROM chain_candidate cc
              JOIN block_tx ON (block_tx.block_id = cc.block_id)
              JOIN tx ON (tx.tx_id = block_tx.tx_id)
              JOIN txout ON (txout.tx_id = tx.tx_id)
              JOIN pubkey ON (pubkey.pubkey_id = txout.pubkey_id)
             WHERE cc.in_longest = 1""" + ("" if chain_id is None else """
               AND cc.chain_id = ?""") + """
               AND pubkey.pubkey_hash IN (""" + placeholders + """)""" + (
                "" if max_rows < 0 else """
             ORDER BY cc.block_height,
                   block_tx.tx_pos,
                   txout.txout_pos
             LIMIT ?"""), bind)

        if max_rows >= 0 and len(received_rows) > max_rows:
            return "ERROR: too many records to process"

        rows = []
        for row in received_rows:
            key = (int(row[0]), int(row[1]))
            if key in spent:
                continue
            rows.append(row[2:])

        if len(rows) == 0:
            return 'No free outputs to spend [' + '|'.join(addrs) + ']'

        out = []
        for row in rows:
            tx_hash, out_pos, script, value, height = row
            tx_hash = abe.store.hashout_hex(tx_hash)
            out_pos = None if out_pos is None else int(out_pos)
            script = abe.store.binout_hex(script)
            value = None if value is None else int(value)
            height = None if height is None else int(height)
            out.append({
                    'tx_hash': tx_hash,
                    'tx_output_n': out_pos,
                    'script': script,
                    'value': value,
                    'value_hex': None if value is None else "%x" % value,
                    'block_number': height})

        return json.dumps({ 'unspent_outputs': out }, sort_keys=True, indent=2)

    def do_raw(abe, page, func):
        page['content_type'] = 'text/plain'
        page['template'] = '%(body)s'
        page['body'] = func(page, page['chain'])

    def handle_q(abe, page):
        cmd = wsgiref.util.shift_path_info(page['env'])
        if cmd is None:
            return abe.q(page)

        func = getattr(abe, 'q_' + cmd, None)
        if func is None:
            raise PageNotFound()

        abe.do_raw(page, func)

        if page['content_type'] == 'text/plain':
            jsonp = page['params'].get('jsonp', [None])[0]
            fmt = page['params'].get('format', ["jsonp" if jsonp else "csv"])[0]

            if fmt in ("json", "jsonp"):
                page['body'] = json.dumps([page['body']])

                if fmt == "jsonp":
                    page['body'] = (jsonp or "jsonp") + "(" + page['body'] + ")"
                    page['content_type'] = 'application/javascript'
                else:
                    page['content_type'] = 'application/json'

    def q(abe, page):
        page['body'] = ['<p>Supported APIs:</p>\n<ul>\n']
        for name in dir(abe):
            if not name.startswith("q_"):
                continue
            cmd = name[2:]
            page['body'] += ['<li><a href="q/', cmd, '">', cmd, '</a>']
            val = getattr(abe, name)
            if val.__doc__ is not None:
                page['body'] += [' - ', escape(val.__doc__)]
            page['body'] += ['</li>\n']
        page['body'] += ['</ul>\n']

    def get_max_block_height(abe, chain):
        # "getblockcount" traditionally returns max(block_height),
        # which is one less than the actual block count.
        return abe.store.get_block_number(chain.id)

    def q_getblockcount(abe, page, chain):
        """shows the current block number."""
        if chain is None:
            return 'Shows the greatest block height in CHAIN.\n' \
                '/chain/CHAIN/q/getblockcount\n'
        return abe.get_max_block_height(chain)

    def q_getdifficulty(abe, page, chain):
        """shows the last solved block's difficulty."""
        if chain is None:
            return 'Shows the difficulty of the last block in CHAIN.\n' \
                '/chain/CHAIN/q/getdifficulty\n'
        target = abe.store.get_target(chain.id)
        return "" if target is None else util.target_to_difficulty(target)

    def q_translate_address(abe, page, chain):
        """shows the address in a given chain with a given address's hash."""
        addr = wsgiref.util.shift_path_info(page['env'])
        if chain is None or addr is None:
            return 'Translates ADDRESS for use in CHAIN.\n' \
                '/chain/CHAIN/q/translate_address/ADDRESS\n'
        version, hash = util.decode_check_address(addr)
        if hash is None:
            return addr + " (INVALID ADDRESS)"
        return util.hash_to_address(chain.address_version, hash)

    def q_decode_address(abe, page, chain):
        """shows the version prefix and hash encoded in an address."""
        addr = wsgiref.util.shift_path_info(page['env'])
        if addr is None:
            return "Shows ADDRESS's version byte(s) and public key hash" \
                ' as hex strings separated by colon (":").\n' \
                '/q/decode_address/ADDRESS\n'
        # XXX error check?
        version, hash = util.decode_address(addr)
        ret = version.encode('hex') + ":" + hash.encode('hex')
        if util.hash_to_address(version, hash) != addr:
            ret = "INVALID(" + ret + ")"
        return ret

    def q_addresstohash(abe, page, chain):
        """shows the public key hash encoded in an address."""
        addr = wsgiref.util.shift_path_info(page['env'])
        if addr is None:
            return 'Shows the 160-bit hash encoded in ADDRESS.\n' \
                'For BBE compatibility, the address is not checked for' \
                ' validity.  See also /q/decode_address.\n' \
                '/q/addresstohash/ADDRESS\n'
        version, hash = util.decode_address(addr)
        return hash.encode('hex').upper()

    def q_hashtoaddress(abe, page, chain):
        """shows the address with the given version prefix and hash."""
        arg1 = wsgiref.util.shift_path_info(page['env'])
        arg2 = wsgiref.util.shift_path_info(page['env'])
        if arg1 is None:
            return \
                'Converts a 160-bit hash and address version to an address.\n' \
                '/q/hashtoaddress/HASH[/VERSION]\n'

        if page['env']['PATH_INFO']:
            return "ERROR: Too many arguments"

        if arg2 is not None:
            # BBE-compatible HASH/VERSION
            version, hash = arg2, arg1

        elif arg1.find(":") >= 0:
            # VERSION:HASH as returned by /q/decode_address.
            version, hash = arg1.split(":", 1)

        elif chain:
            version, hash = chain.address_version.encode('hex'), arg1

        else:
            # Default: Bitcoin address starting with "1".
            version, hash = '00', arg1

        try:
            hash = hash.decode('hex')
            version = version.decode('hex')
        except Exception:
            return 'ERROR: Arguments must be hexadecimal strings of even length'
        return util.hash_to_address(version, hash)

    def q_hashpubkey(abe, page, chain):
        """shows the 160-bit hash of the given public key."""
        pubkey = wsgiref.util.shift_path_info(page['env'])
        if pubkey is None:
            return \
                "Returns the 160-bit hash of PUBKEY.\n" \
                "For example, the Bitcoin genesis block's output public key," \
                " seen in its transaction output scriptPubKey, starts with\n" \
                "04678afdb0fe..., and its hash is" \
                " 62E907B15CBF27D5425399EBF6F0FB50EBB88F18, corresponding" \
                " to address 1A1zP1eP5QGefi2DMPTfTL5SLmv7DivfNa.\n" \
                "/q/hashpubkey/PUBKEY\n"
        try:
            pubkey = pubkey.decode('hex')
        except Exception:
            return 'ERROR: invalid hexadecimal byte string.'
        return util.pubkey_to_hash(pubkey).encode('hex').upper()

    def q_checkaddress(abe, page, chain):
        """checks an address for validity."""
        addr = wsgiref.util.shift_path_info(page['env'])
        if addr is None:
            return \
                "Returns the version encoded in ADDRESS as a hex string.\n" \
                "If ADDRESS is invalid, returns either X5, SZ, or CK for" \
                " BBE compatibility.\n" \
                "/q/checkaddress/ADDRESS\n"
        if util.possible_address(addr):
            version, hash = util.decode_address(addr)
            if util.hash_to_address(version, hash) == addr:
                return version.encode('hex').upper()
            return 'CK'
        if len(addr) >= 26:
            return 'X5'
        return 'SZ'

    def q_nethash(abe, page, chain):
        """shows statistics about difficulty and network power."""
        if chain is None:
            return 'Shows statistics every INTERVAL blocks.\n' \
                'Negative values count back from the last block.\n' \
                '/chain/CHAIN/q/nethash[/INTERVAL[/START[/STOP]]]\n'

        jsonp = page['params'].get('jsonp', [None])[0]
        fmt = page['params'].get('format', ["jsonp" if jsonp else "csv"])[0]
        interval = path_info_int(page, 144)
        start = path_info_int(page, 0)
        stop = path_info_int(page, None)

        if stop == 0:
            stop = None

        if interval < 0 and start != 0:
            return 'ERROR: Negative INTERVAL requires 0 START.'

        if interval < 0 or start < 0 or (stop is not None and stop < 0):
            count = abe.get_max_block_height(chain)
            if start < 0:
                start += count
            if stop is not None and stop < 0:
                stop += count
            if interval < 0:
                interval = -interval
                start = count - (count / interval) * interval

        # Select every INTERVAL blocks from START to STOP.
        # Standard SQL lacks an "every Nth row" feature, so we
        # provide it with the help of a table containing the integers.
        # We don't need all integers, only as many as rows we want to
        # fetch.  We happen to have a table with the desired integers,
        # namely chain_candidate; its block_height column covers the
        # required range without duplicates if properly constrained.
        # That is the story of the second JOIN.

        if stop is not None:
            stop_ix = (stop - start) / interval

        rows = abe.store.selectall("""
            SELECT b.block_height,
                   b.block_nTime,
                   b.block_chain_work,
                   b.block_nBits
              FROM block b
              JOIN chain_candidate cc ON (cc.block_id = b.block_id)
              JOIN chain_candidate ints ON (
                       ints.chain_id = cc.chain_id
                   AND ints.in_longest = 1
                   AND ints.block_height * ? + ? = cc.block_height)
             WHERE cc.in_longest = 1
               AND cc.chain_id = ?""" + (
                "" if stop is None else """
               AND ints.block_height <= ?""") + """
             ORDER BY cc.block_height""",
                                   (interval, start, chain.id)
                                   if stop is None else
                                   (interval, start, chain.id, stop_ix))
        if fmt == "csv":
            ret = NETHASH_HEADER

        elif fmt in ("json", "jsonp"):
            ret = []

        elif fmt == "svg":
            page['template'] = NETHASH_SVG_TEMPLATE
            page['template_vars']['block_time'] = 600;  # XXX BTC-specific
            ret = ""

        else:
            return "ERROR: unknown format: " + fmt

        prev_nTime, prev_chain_work = 0, -1

        for row in rows:
            height, nTime, chain_work, nBits = row
            nTime            = float(nTime)
            nBits            = int(nBits)
            target           = util.calculate_target(nBits)
            difficulty       = util.target_to_difficulty(target)
            work             = util.target_to_work(target)
            chain_work       = abe.store.binout_int(chain_work) - work

            if row is not rows[0] or fmt == "svg":
                height           = int(height)
                interval_work    = chain_work - prev_chain_work
                avg_target       = util.work_to_target(
                    interval_work / float(interval))
                #if avg_target == target - 1:
                #    avg_target = target
                interval_seconds = nTime - prev_nTime
                if interval_seconds <= 0:
                    nethash = 'Infinity'
                else:
                    nethash = "%.0f" % (interval_work / interval_seconds,)

                if fmt == "csv":
                    ret += "%d,%d,%d,%d,%.3f,%d,%.0f,%s\n" % (
                        height, nTime, target, avg_target, difficulty, work,
                        interval_seconds / interval, nethash)

                elif fmt in ("json", "jsonp"):
                    ret.append([
                            height, int(nTime), target, avg_target,
                            difficulty, work, chain_work])

                elif fmt == "svg":
                    ret += '<abe:nethash t="%d" d="%d"' \
                        ' w="%d"/>\n' % (nTime, work, interval_work)

            prev_nTime, prev_chain_work = nTime, chain_work

        if fmt == "csv":
            return ret

        elif fmt == "json":
            page['content_type'] = 'application/json'
            return json.dumps(ret)

        elif fmt == "jsonp":
            page['content_type'] = 'application/javascript'
            return (jsonp or "jsonp") + "(" + json.dumps(ret) + ")"

        elif fmt == "svg":
            page['content_type'] = 'image/svg+xml'
            return ret

    def q_totalbc(abe, page, chain):
        """shows the amount of currency ever mined."""
        if chain is None:
            return 'Shows the amount of currency ever mined.\n' \
                'This differs from the amount in circulation when' \
                ' coins are destroyed, as happens frequently in Namecoin.\n' \
                'Unlike http://blockexplorer.com/q/totalbc, this does not' \
                ' support future block numbers, and it returns a sum of' \
                ' observed generations rather than a calculated value.\n' \
                '/chain/CHAIN/q/totalbc[/HEIGHT]\n'
        height = path_info_uint(page, None)
        if height is None:
            row = abe.store.selectrow("""
                SELECT b.block_total_satoshis
                  FROM chain c
                  LEFT JOIN block b ON (c.chain_last_block_id = b.block_id)
                 WHERE c.chain_id = ?
            """, (chain.id,))
        else:
            row = abe.store.selectrow("""
                SELECT b.block_total_satoshis
                  FROM chain_candidate cc
                  LEFT JOIN block b ON (b.block_id = cc.block_id)
                 WHERE cc.chain_id = ?
                   AND cc.block_height = ?
                   AND cc.in_longest = 1
            """, (chain.id, height))
            if not row:
                return 'ERROR: block %d not seen yet' % (height,)
        return format_satoshis(row[0], chain) if row else 0

    def q_getreceivedbyaddress(abe, page, chain):
        """shows the amount ever received by a given address."""
        addr = wsgiref.util.shift_path_info(page['env'])
        if chain is None or addr is None:
            return 'returns amount of money received by given address (not balance, sends are not subtracted)\n' \
                '/chain/CHAIN/q/getreceivedbyaddress/ADDRESS\n'

        if not util.possible_address(addr):
            return 'ERROR: address invalid'

        version, hash = util.decode_address(addr)
        return format_satoshis(abe.store.get_received(chain.id, hash), chain)

    def q_getsentbyaddress(abe, page, chain):
        """shows the amount ever sent from a given address."""
        addr = wsgiref.util.shift_path_info(page['env'])
        if chain is None or addr is None:
            return 'returns amount of money sent from given address\n' \
                '/chain/CHAIN/q/getsentbyaddress/ADDRESS\n'

        if not util.possible_address(addr):
            return 'ERROR: address invalid'

        version, hash = util.decode_address(addr)
        return format_satoshis(abe.store.get_sent(chain.id, hash), chain)

    def q_addressbalance(abe, page, chain):
        """amount ever received minus amount ever sent by a given address."""
        addr = wsgiref.util.shift_path_info(page['env'])
        if chain is None or addr is None:
            return 'returns amount of money at the given address\n' \
                '/chain/CHAIN/q/addressbalance/ADDRESS\n'

        if not util.possible_address(addr):
            return 'ERROR: address invalid'

        version, hash = util.decode_address(addr)
        total = abe.store.get_balance(chain.id, hash)

        return ("ERROR: please try again" if total is None else
                format_satoshis(total, chain))

    def q_fb(abe, page, chain):
        """returns an address's firstbits."""

        if not abe.store.use_firstbits:
            raise PageNotFound()

        addr = wsgiref.util.shift_path_info(page['env'])
        if addr is None:
            return 'Shows ADDRESS\'s firstbits:' \
                ' the shortest initial substring that uniquely and' \
                ' case-insensitively distinguishes ADDRESS from all' \
                ' others first appearing before it or in the same block.\n' \
                'See http://firstbits.com/.\n' \
                'Returns empty if ADDRESS has no firstbits.\n' \
                '/chain/CHAIN/q/fb/ADDRESS\n' \
                '/q/fb/ADDRESS\n'

        if not util.possible_address(addr):
            return 'ERROR: address invalid'

        version, dbhash = util.decode_address(addr)
        ret = abe.store.get_firstbits(
            address_version = version,
            db_pubkey_hash = abe.store.binin(dbhash),
            chain_id = (chain and chain.id))

        if ret is None:
            return 'ERROR: address not in the chain.'

        return ret

    def q_addr(abe, page, chain):
        """returns the full address having the given firstbits."""

        if not abe.store.use_firstbits:
            raise PageNotFound()

        fb = wsgiref.util.shift_path_info(page['env'])
        if fb is None:
            return 'Shows the address identified by FIRSTBITS:' \
                ' the first address in CHAIN to start with FIRSTBITS,' \
                ' where the comparison is case-insensitive.\n' \
                'See http://firstbits.com/.\n' \
                'Returns the argument if none matches.\n' \
                '/chain/CHAIN/q/addr/FIRSTBITS\n' \
                '/q/addr/FIRSTBITS\n'

        return "\n".join(abe.store.firstbits_to_addresses(
                fb, chain_id = (chain and chain.id)))

    def handle_download(abe, page):
        name = abe.args.download_name
        if name is None:
            name = re.sub(r'\W+', '-', ABE_APPNAME.lower()) + '-' + ABE_VERSION
        fileobj = lambda: None
        fileobj.func_dict['write'] = page['start_response'](
            '200 OK',
            [('Content-type', 'application/x-gtar-compressed'),
             ('Content-disposition', 'filename=' + name + '.tar.gz')])
        import tarfile
        with tarfile.TarFile.open(fileobj=fileobj, mode='w|gz',
                                  format=tarfile.PAX_FORMAT) as tar:
            tar.add(os.path.split(__file__)[0], name)
        raise Streamed()

    def serve_static(abe, path, start_response):
        slen = len(abe.static_path)
        if path[:slen] != abe.static_path:
            raise PageNotFound()
        path = path[slen:]
        try:
            # Serve static content.
            # XXX Should check file modification time and handle HTTP
            # if-modified-since.  Or just hope serious users will map
            # our htdocs as static in their web server.
            # XXX is "+ '/' + path" adequate for non-POSIX systems?
            found = open(abe.htdocs + '/' + path, "rb")
            import mimetypes
            type, enc = mimetypes.guess_type(path)
            # XXX Should do something with enc if not None.
            # XXX Should set Content-length.
            start_response('200 OK', [('Content-type', type or 'text/plain')])
            return found
        except IOError:
            raise PageNotFound()

    # Change this if you want empty or multi-byte address versions.
    def is_address_version(abe, v):
        return len(v) == 1

    def short_link(abe, page, link):
        base = abe.base_url
        if base is None:
            env = page['env'].copy()
            env['SCRIPT_NAME'] = posixpath.normpath(
                posixpath.dirname(env['SCRIPT_NAME'] + env['PATH_INFO'])
                + '/' + page['dotdot'])
            env['PATH_INFO'] = link
            full = wsgiref.util.request_uri(env)
        else:
            full = base + link

        return ['<p class="shortlink">Short Link: <a href="',
                page['dotdot'], link, '">', full, '</a></p>\n']

    def fix_path_info(abe, env):
        ret = True
        pi = env['PATH_INFO']
        pi = posixpath.normpath(pi)
        if pi[-1] != '/' and env['PATH_INFO'][-1:] == '/':
            pi += '/'
        if pi == '/':
            pi += abe.home
            if not '/' in abe.home:
                ret = False
        if pi == env['PATH_INFO']:
            ret = False
        else:
            env['PATH_INFO'] = pi
        return ret

def find_htdocs():
    return os.path.join(os.path.split(__file__)[0], 'htdocs')

def get_int_param(page, name):
    vals = page['params'].get(name)
    return vals and int(vals[0])

def path_info_uint(page, default):
    ret = path_info_int(page, None)
    if ret is None or ret < 0:
        return default
    return ret

def path_info_int(page, default):
    s = wsgiref.util.shift_path_info(page['env'])
    if s is None:
        return default
    try:
        return int(s)
    except ValueError:
        return default

def format_time(nTime):
    import time
    return time.strftime('%Y-%m-%d %H:%M:%S', time.gmtime(int(nTime)))

def format_satoshis(satoshis, chain):
    decimals = DEFAULT_DECIMALS if chain.decimals is None else chain.decimals
    coin = 10 ** decimals

    if satoshis is None:
        return ''
    if satoshis < 0:
        return '-' + format_satoshis(-satoshis, chain)
    satoshis = int(satoshis)
    integer = satoshis / coin
    frac = satoshis % coin
    return (str(integer) +
            ('.' + (('0' * decimals) + str(frac))[-decimals:])
            .rstrip('0').rstrip('.'))

def format_difficulty(diff):
    idiff = int(diff)
    ret = '.%03d' % (int(round((diff - idiff) * 1000)),)
    while idiff > 999:
        ret = (' %03d' % (idiff % 1000,)) + ret
        idiff = idiff / 1000
    return str(idiff) + ret

def hash_to_address_link(version, hash, dotdot, truncate_to=None, text=None):
    if hash == DataStore.NULL_PUBKEY_HASH:
        return 'Destroyed'
    if hash is None:
        return 'UNKNOWN'
    addr = util.hash_to_address(version, hash)

    if text is not None:
        visible = text
    elif truncate_to is None:
        visible = addr
    else:
        visible = addr[:truncate_to] + '...'

    return ['<a href="', dotdot, 'address/', addr, '">', visible, '</a>']

def decode_script(script):
    if script is None:
        return ''
    try:
        return deserialize.decode_script(script)
    except KeyError, e:
        return 'Nonstandard script'

def b58hex(b58):
    try:
        return base58.b58decode(b58, None).encode('hex_codec')
    except Exception:
        raise PageNotFound()

def hexb58(hex):
    return base58.b58encode(hex.decode('hex_codec'))

def block_shortlink(block_hash):
    zeroes = 0
    for c in block_hash:
        if c == '0':
            zeroes += 1
        else:
            break
    zeroes &= ~1
    return hexb58("%02x%s" % (zeroes / 2, block_hash[zeroes : zeroes+12]))

def shortlink_block(link):
    try:
        data = base58.b58decode(link, None)
    except Exception:
        raise PageNotFound()
    return ('00' * ord(data[0])) + data[1:].encode('hex_codec')

def is_hash_prefix(s):
    return HASH_PREFIX_RE.match(s) and len(s) >= HASH_PREFIX_MIN

def flatten(l):
    if isinstance(l, list):
        return ''.join(map(flatten, l))
    if l is None:
        raise Exception('NoneType in HTML conversion')
    if isinstance(l, unicode):
        return l
    return str(l)

def redirect(page):
    uri = wsgiref.util.request_uri(page['env'])
    page['start_response'](
        '301 Moved Permanently',
        [('Location', uri),
         ('Content-Type', 'text/html')])
    return ('<html><head><title>Moved</title></head>\n'
            '<body><h1>Moved</h1><p>This page has moved to '
            '<a href="' + uri + '">' + uri + '</a></body></html>')

def serve(store):
    args = store.args
    abe = Abe(store, args)

    if args.query is not None:
        def start_response(status, headers):
            pass
        import urlparse
        parsed = urlparse.urlparse(args.query)
        print abe({
                'SCRIPT_NAME':  '',
                'PATH_INFO':    parsed.path,
                'QUERY_STRING': parsed.query
                }, start_response)
    elif args.host or args.port:
        # HTTP server.
        if args.host is None:
            args.host = "localhost"
        from wsgiref.simple_server import make_server
        port = int(args.port or 80)
        httpd = make_server(args.host, port, abe)
        abe.log.warning("Listening on http://%s:%d", args.host, port)
        # httpd.shutdown() sometimes hangs, so don't call it.  XXX
        httpd.serve_forever()
    else:
        # FastCGI server.
        from flup.server.fcgi import WSGIServer

        # In the case where the web server starts Abe but can't signal
        # it on server shutdown (because Abe runs as a different user)
        # we arrange the following.  FastCGI script passes its pid as
        # --watch-pid=PID and enters an infinite loop.  We check every
        # minute whether it has terminated and exit when it has.
        wpid = args.watch_pid
        if wpid is not None:
            wpid = int(wpid)
            interval = 60.0  # XXX should be configurable.
            from threading import Timer
            import signal
            def watch():
                if not process_is_alive(wpid):
                    abe.log.warning("process %d terminated, exiting", wpid)
                    #os._exit(0)  # sys.exit merely raises an exception.
                    os.kill(os.getpid(), signal.SIGTERM)
                    return
                abe.log.log(0, "process %d found alive", wpid)
                Timer(interval, watch).start()
            Timer(interval, watch).start()
        WSGIServer(abe).run()

def process_is_alive(pid):
    # XXX probably fails spectacularly on Windows.
    import errno
    try:
        os.kill(pid, 0)
        return True
    except OSError, e:
        if e.errno == errno.EPERM:
            return True  # process exists, but we can't send it signals.
        if e.errno == errno.ESRCH:
            return False # no such process.
        raise

def create_conf():
    conf = {
        "port":                     None,
        "host":                     None,
        "query":                    None,
        "no_serve":                 None,
        "no_load":                  None,
        "debug":                    None,
        "static_path":              None,
        "document_root":            None,
        "auto_agpl":                None,
        "download_name":            None,
        "watch_pid":                None,
        "base_url":                 None,
        "logging":                  None,
        "address_history_rows_max": None,
        "shortlink_type":           None,

        "template":     DEFAULT_TEMPLATE,
        "template_vars": {
            "ABE_URL": ABE_URL,
            "APPNAME": ABE_APPNAME,
            "VERSION": ABE_VERSION,
            "COPYRIGHT": COPYRIGHT,
            "COPYRIGHT_YEARS": COPYRIGHT_YEARS,
            "COPYRIGHT_URL": COPYRIGHT_URL,
            "DONATIONS_BTC": DONATIONS_BTC,
            "DONATIONS_NMC": DONATIONS_NMC,
            "CONTENT_TYPE": DEFAULT_CONTENT_TYPE,
            "HOMEPAGE": DEFAULT_HOMEPAGE,
            },
        }
    conf.update(DataStore.CONFIG_DEFAULTS)
    return conf

def main(argv):
    args, argv = readconf.parse_argv(argv, create_conf())

    if not argv:
        pass
    elif argv[0] in ('-h', '--help'):
        print ("""Usage: python -m Abe.abe [-h] [--config=FILE] [--CONFIGVAR=VALUE]...

A Bitcoin block chain browser.

  --help                    Show this help message and exit.
  --version                 Show the program version and exit.
  --print-htdocs-directory  Show the static content directory name and exit.
  --query /q/COMMAND        Show the given URI content and exit.
  --config FILE             Read options from FILE.

All configuration variables may be given as command arguments.
See abe.conf for commented examples.""")
        return 0
    elif argv[0] in ('-v', '--version'):
        print ABE_APPNAME, ABE_VERSION
        print "Schema version", DataStore.SCHEMA_VERSION
        return 0
    elif argv[0] == '--print-htdocs-directory':
        print find_htdocs()
        return 0
    else:
        sys.stderr.write(
            "Error: unknown option `%s'\n"
            "See `python -m Abe.abe --help' for more information.\n"
            % (argv[0],))
        return 1

    logging.basicConfig(
        stream=sys.stdout,
        level = logging.DEBUG if args.query is None else logging.ERROR,
        format=DEFAULT_LOG_FORMAT)
    if args.logging is not None:
        import logging.config as logging_config
        logging_config.dictConfig(args.logging)

    if args.auto_agpl:
        import tarfile

    store = make_store(args)
    if (not args.no_serve):
        serve(store)
    return 0

if __name__ == '__main__':
    sys.exit(main(sys.argv[1:]))<|MERGE_RESOLUTION|>--- conflicted
+++ resolved
@@ -1,9 +1,5 @@
 #!/usr/bin/env python
-<<<<<<< HEAD
-# Copyright(C) 2011,2012,2013 by John Tobey <jtobey@john-edwin-tobey.org>
-=======
 # Copyright(C) 2011,2012,2013,2014 by Abe developers.
->>>>>>> 33d57f4c
 
 # This program is free software: you can redistribute it and/or modify
 # it under the terms of the GNU Affero General Public License as
@@ -622,73 +618,6 @@
 
         body += ['<h3>Transactions</h3>\n']
 
-<<<<<<< HEAD
-        tx_ids = []
-        txs = {}
-        block_out = 0
-        block_in = 0
-        for row in abe.store.selectall("""
-            SELECT tx_id, tx_hash, tx_size, txout_value, pubkey_hash
-              FROM txout_detail
-             WHERE block_id = ?
-             ORDER BY tx_pos, txout_pos
-        """, (block_id,)):
-            tx_id, tx_hash_hex, tx_size, txout_value, pubkey_hash = (
-                row[0], abe.store.hashout_hex(row[1]), int(row[2]),
-                int(row[3]), abe.store.binout(row[4]))
-            tx = txs.get(tx_id)
-            if tx is None:
-                tx_ids.append(tx_id)
-                txs[tx_id] = {
-                    "hash": tx_hash_hex,
-                    "total_out": 0,
-                    "total_in": 0,
-                    "out": [],
-                    "in": [],
-                    "size": tx_size,
-                    }
-                tx = txs[tx_id]
-            tx['total_out'] += txout_value
-            block_out += txout_value
-            tx['out'].append({
-                    "value": txout_value,
-                    "pubkey_hash": pubkey_hash,
-                    })
-        for row in abe.store.selectall("""
-            SELECT tx_id, txin_value, pubkey_hash
-              FROM txin_detail
-             WHERE block_id = ?
-             ORDER BY tx_pos, txin_pos
-        """, (block_id,)):
-            tx_id, txin_value, pubkey_hash = (
-                row[0], 0 if row[1] is None else int(row[1]),
-                abe.store.binout(row[2]))
-            tx = txs.get(tx_id)
-
-            if tx is None:
-                # Strange, inputs but no outputs?
-                tx_ids.append(tx_id)
-                #row2 = abe.store.selectrow("""
-                #    SELECT tx_hash, tx_size FROM tx WHERE tx_id = ?""",
-                #                           (tx_id,))
-                txs[tx_id] = {
-                    "hash": "AssertionFailedTxInputNoOutput",
-                    "total_out": 0,
-                    "total_in": 0,
-                    "out": [],
-                    "in": [],
-                    "size": -1,
-                    }
-                tx = txs[tx_id]
-            tx['total_in'] += txin_value
-            block_in += txin_value
-            tx['in'].append({
-                    "value": txin_value,
-                    "pubkey_hash": pubkey_hash,
-                    })
-
-=======
->>>>>>> 33d57f4c
         body += ['<table><tr><th>Transaction</th><th>Fee</th>'
                  '<th>Size (kB)</th><th>From (amount)</th><th>To (amount)</th>'
                  '</tr>\n']
